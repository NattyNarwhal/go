// Copyright 2014 The Go Authors. All rights reserved.
// Use of this source code is governed by a BSD-style
// license that can be found in the LICENSE file.

package runtime

import "unsafe"

const (
	debugMalloc = false

	flagNoScan = _FlagNoScan
	flagNoZero = _FlagNoZero

	maxTinySize   = _TinySize
	tinySizeClass = _TinySizeClass
	maxSmallSize  = _MaxSmallSize

	pageShift = _PageShift
	pageSize  = _PageSize
	pageMask  = _PageMask

	bitsPerPointer  = _BitsPerPointer
	bitsMask        = _BitsMask
	pointersPerByte = _PointersPerByte
	maxGCMask       = _MaxGCMask
	bitsDead        = _BitsDead
	bitsPointer     = _BitsPointer
	bitsScalar      = _BitsScalar

	mSpanInUse = _MSpanInUse

	concurrentSweep = _ConcurrentSweep
)

// Page number (address>>pageShift)
type pageID uintptr

// base address for all 0-byte allocations
var zerobase uintptr

// Allocate an object of size bytes.
// Small objects are allocated from the per-P cache's free lists.
// Large objects (> 32 kB) are allocated straight from the heap.
func mallocgc(size uintptr, typ *_type, flags uint32) unsafe.Pointer {
	if size == 0 {
		return unsafe.Pointer(&zerobase)
	}
	size0 := size

	if flags&flagNoScan == 0 && typ == nil {
		gothrow("malloc missing type")
	}

	// This function must be atomic wrt GC, but for performance reasons
	// we don't acquirem/releasem on fast path. The code below does not have
	// split stack checks, so it can't be preempted by GC.
	// Functions like roundup/add are inlined. And systemstack/racemalloc are nosplit.
	// If debugMalloc = true, these assumptions are checked below.
	if debugMalloc {
		mp := acquirem()
		if mp.mallocing != 0 {
			gothrow("malloc deadlock")
		}
		mp.mallocing = 1
		if mp.curg != nil {
			mp.curg.stackguard0 = ^uintptr(0xfff) | 0xbad
		}
	}

	c := gomcache()
	var s *mspan
	var x unsafe.Pointer
	if size <= maxSmallSize {
		if flags&flagNoScan != 0 && size < maxTinySize {
			// Tiny allocator.
			//
			// Tiny allocator combines several tiny allocation requests
			// into a single memory block. The resulting memory block
			// is freed when all subobjects are unreachable. The subobjects
			// must be FlagNoScan (don't have pointers), this ensures that
			// the amount of potentially wasted memory is bounded.
			//
			// Size of the memory block used for combining (maxTinySize) is tunable.
			// Current setting is 16 bytes, which relates to 2x worst case memory
			// wastage (when all but one subobjects are unreachable).
			// 8 bytes would result in no wastage at all, but provides less
			// opportunities for combining.
			// 32 bytes provides more opportunities for combining,
			// but can lead to 4x worst case wastage.
			// The best case winning is 8x regardless of block size.
			//
			// Objects obtained from tiny allocator must not be freed explicitly.
			// So when an object will be freed explicitly, we ensure that
			// its size >= maxTinySize.
			//
			// SetFinalizer has a special case for objects potentially coming
			// from tiny allocator, it such case it allows to set finalizers
			// for an inner byte of a memory block.
			//
			// The main targets of tiny allocator are small strings and
			// standalone escaping variables. On a json benchmark
			// the allocator reduces number of allocations by ~12% and
			// reduces heap size by ~20%.
			tinysize := uintptr(c.tinysize)
			if size <= tinysize {
				tiny := unsafe.Pointer(c.tiny)
				// Align tiny pointer for required (conservative) alignment.
				if size&7 == 0 {
					tiny = roundup(tiny, 8)
				} else if size&3 == 0 {
					tiny = roundup(tiny, 4)
				} else if size&1 == 0 {
					tiny = roundup(tiny, 2)
				}
				size1 := size + (uintptr(tiny) - uintptr(unsafe.Pointer(c.tiny)))
				if size1 <= tinysize {
					// The object fits into existing tiny block.
					x = tiny
					c.tiny = (*byte)(add(x, size))
					c.tinysize -= uintptr(size1)
					c.local_tinyallocs++
					if debugMalloc {
						mp := acquirem()
						if mp.mallocing == 0 {
							gothrow("bad malloc")
						}
						mp.mallocing = 0
						if mp.curg != nil {
							mp.curg.stackguard0 = mp.curg.stack.lo + _StackGuard
						}
						// Note: one releasem for the acquirem just above.
						// The other for the acquirem at start of malloc.
						releasem(mp)
						releasem(mp)
					}
					return x
				}
			}
			// Allocate a new maxTinySize block.
			s = c.alloc[tinySizeClass]
			v := s.freelist
			if v == nil {
				systemstack(func() {
					mCache_Refill(c, tinySizeClass)
				})
				s = c.alloc[tinySizeClass]
				v = s.freelist
			}
			s.freelist = v.next
			s.ref++
			//TODO: prefetch v.next
			x = unsafe.Pointer(v)
			(*[2]uint64)(x)[0] = 0
			(*[2]uint64)(x)[1] = 0
			// See if we need to replace the existing tiny block with the new one
			// based on amount of remaining free space.
			if maxTinySize-size > tinysize {
				c.tiny = (*byte)(add(x, size))
				c.tinysize = uintptr(maxTinySize - size)
			}
			size = maxTinySize
		} else {
			var sizeclass int8
			if size <= 1024-8 {
				sizeclass = size_to_class8[(size+7)>>3]
			} else {
				sizeclass = size_to_class128[(size-1024+127)>>7]
			}
			size = uintptr(class_to_size[sizeclass])
			s = c.alloc[sizeclass]
			v := s.freelist
			if v == nil {
				systemstack(func() {
					mCache_Refill(c, int32(sizeclass))
				})
				s = c.alloc[sizeclass]
				v = s.freelist
			}
			s.freelist = v.next
			s.ref++
			//TODO: prefetch
			x = unsafe.Pointer(v)
			if flags&flagNoZero == 0 {
				v.next = nil
				if size > 2*ptrSize && ((*[2]uintptr)(x))[1] != 0 {
					memclr(unsafe.Pointer(v), size)
				}
			}
		}
		c.local_cachealloc += intptr(size)
	} else {
		var s *mspan
		systemstack(func() {
			s = largeAlloc(size, uint32(flags))
		})
		x = unsafe.Pointer(uintptr(s.start << pageShift))
		size = uintptr(s.elemsize)
	}

	if flags&flagNoScan != 0 {
		// All objects are pre-marked as noscan.
		goto marked
	}

	// If allocating a defer+arg block, now that we've picked a malloc size
	// large enough to hold everything, cut the "asked for" size down to
	// just the defer header, so that the GC bitmap will record the arg block
	// as containing nothing at all (as if it were unused space at the end of
	// a malloc block caused by size rounding).
	// The defer arg areas are scanned as part of scanstack.
	if typ == deferType {
		size0 = unsafe.Sizeof(_defer{})
	}

	// From here till marked label marking the object as allocated
	// and storing type info in the GC bitmap.
	{
		arena_start := uintptr(unsafe.Pointer(mheap_.arena_start))
		off := (uintptr(x) - arena_start) / ptrSize
		xbits := (*uint8)(unsafe.Pointer(arena_start - off/wordsPerBitmapByte - 1))
		shift := (off % wordsPerBitmapByte) * gcBits
		if debugMalloc && ((*xbits>>shift)&(bitMask|bitPtrMask)) != bitBoundary {
			println("runtime: bits =", (*xbits>>shift)&(bitMask|bitPtrMask))
			gothrow("bad bits in markallocated")
		}

		var ti, te uintptr
		var ptrmask *uint8
		if size == ptrSize {
			// It's one word and it has pointers, it must be a pointer.
			*xbits |= (bitsPointer << 2) << shift
			goto marked
		}
		if typ.kind&kindGCProg != 0 {
			nptr := (uintptr(typ.size) + ptrSize - 1) / ptrSize
			masksize := nptr
			if masksize%2 != 0 {
				masksize *= 2 // repeated
			}
			masksize = masksize * pointersPerByte / 8 // 4 bits per word
			masksize++                                // unroll flag in the beginning
			if masksize > maxGCMask && typ.gc[1] != 0 {
				// write barriers have not been updated to deal with this case yet.
				gothrow("maxGCMask too small for now")
				// If the mask is too large, unroll the program directly
				// into the GC bitmap. It's 7 times slower than copying
				// from the pre-unrolled mask, but saves 1/16 of type size
				// memory for the mask.
				systemstack(func() {
					unrollgcproginplace_m(x, typ, size, size0)
				})
				goto marked
			}
			ptrmask = (*uint8)(unsafe.Pointer(uintptr(typ.gc[0])))
			// Check whether the program is already unrolled
			// by checking if the unroll flag byte is set
			maskword := uintptr(atomicloadp(unsafe.Pointer(ptrmask)))
			if *(*uint8)(unsafe.Pointer(&maskword)) == 0 {
				systemstack(func() {
					unrollgcprog_m(typ)
				})
			}
			ptrmask = (*uint8)(add(unsafe.Pointer(ptrmask), 1)) // skip the unroll flag byte
		} else {
			ptrmask = (*uint8)(unsafe.Pointer(typ.gc[0])) // pointer to unrolled mask
		}
		if size == 2*ptrSize {
			*xbits = *ptrmask | bitBoundary
			goto marked
		}
		te = uintptr(typ.size) / ptrSize
		// If the type occupies odd number of words, its mask is repeated.
		if te%2 == 0 {
			te /= 2
		}
		// Copy pointer bitmask into the bitmap.
		for i := uintptr(0); i < size0; i += 2 * ptrSize {
			v := *(*uint8)(add(unsafe.Pointer(ptrmask), ti))
			ti++
			if ti == te {
				ti = 0
			}
			if i == 0 {
				v |= bitBoundary
			}
			if i+ptrSize == size0 {
				v &^= uint8(bitPtrMask << 4)
			}

			*xbits = v
			xbits = (*byte)(add(unsafe.Pointer(xbits), ^uintptr(0)))
		}
		if size0%(2*ptrSize) == 0 && size0 < size {
			// Mark the word after last object's word as bitsDead.
			*xbits = bitsDead << 2
		}
	}
marked:

	// GCmarkterminate allocates black
	// All slots hold nil so no scanning is needed.
	// This may be racing with GC so do it atomically if there can be
	// a race marking the bit.
	if gcphase == _GCmarktermination {
		mp := acquirem()
		mp.ptrarg[0] = x
		onM(gcmarknewobject_m)
		releasem(mp)
	}

	if raceenabled {
		racemalloc(x, size)
	}

	if debugMalloc {
		mp := acquirem()
		if mp.mallocing == 0 {
			gothrow("bad malloc")
		}
		mp.mallocing = 0
		if mp.curg != nil {
			mp.curg.stackguard0 = mp.curg.stack.lo + _StackGuard
		}
		// Note: one releasem for the acquirem just above.
		// The other for the acquirem at start of malloc.
		releasem(mp)
		releasem(mp)
	}

	if debug.allocfreetrace != 0 {
		tracealloc(x, size, typ)
	}

	if rate := MemProfileRate; rate > 0 {
		if size < uintptr(rate) && int32(size) < c.next_sample {
			c.next_sample -= int32(size)
		} else {
			mp := acquirem()
			profilealloc(mp, x, size)
			releasem(mp)
		}
	}

	if memstats.heap_alloc >= memstats.next_gc {
		gogc(0)
	}

	return x
}

func loadPtrMask(typ *_type) []uint8 {
	var ptrmask *uint8
	nptr := (uintptr(typ.size) + ptrSize - 1) / ptrSize
	if typ.kind&kindGCProg != 0 {
		masksize := nptr
		if masksize%2 != 0 {
			masksize *= 2 // repeated
		}
		masksize = masksize * pointersPerByte / 8 // 4 bits per word
		masksize++                                // unroll flag in the beginning
		if masksize > maxGCMask && typ.gc[1] != 0 {
			// write barriers have not been updated to deal with this case yet.
			gothrow("maxGCMask too small for now")
		}
		ptrmask = (*uint8)(unsafe.Pointer(uintptr(typ.gc[0])))
		// Check whether the program is already unrolled
		// by checking if the unroll flag byte is set
		maskword := uintptr(atomicloadp(unsafe.Pointer(ptrmask)))
		if *(*uint8)(unsafe.Pointer(&maskword)) == 0 {
			mp := acquirem()
			mp.ptrarg[0] = unsafe.Pointer(typ)
			onM(unrollgcprog_m)
			releasem(mp)
		}
		ptrmask = (*uint8)(add(unsafe.Pointer(ptrmask), 1)) // skip the unroll flag byte
	} else {
		ptrmask = (*uint8)(unsafe.Pointer(typ.gc[0])) // pointer to unrolled mask
	}
	return (*[1 << 30]byte)(unsafe.Pointer(ptrmask))[:(nptr+1)/2]
}

// implementation of new builtin
func newobject(typ *_type) unsafe.Pointer {
	flags := uint32(0)
	if typ.kind&kindNoPointers != 0 {
		flags |= flagNoScan
	}
	return mallocgc(uintptr(typ.size), typ, flags)
}

// implementation of make builtin for slices
func newarray(typ *_type, n uintptr) unsafe.Pointer {
	flags := uint32(0)
	if typ.kind&kindNoPointers != 0 {
		flags |= flagNoScan
	}
	if int(n) < 0 || (typ.size > 0 && n > _MaxMem/uintptr(typ.size)) {
		panic("runtime: allocation size out of range")
	}
	return mallocgc(uintptr(typ.size)*n, typ, flags)
}

// rawmem returns a chunk of pointerless memory.  It is
// not zeroed.
func rawmem(size uintptr) unsafe.Pointer {
	return mallocgc(size, nil, flagNoScan|flagNoZero)
}

// round size up to next size class
func goroundupsize(size uintptr) uintptr {
	if size < maxSmallSize {
		if size <= 1024-8 {
			return uintptr(class_to_size[size_to_class8[(size+7)>>3]])
		}
		return uintptr(class_to_size[size_to_class128[(size-1024+127)>>7]])
	}
	if size+pageSize < size {
		return size
	}
	return (size + pageSize - 1) &^ pageMask
}

func profilealloc(mp *m, x unsafe.Pointer, size uintptr) {
	c := mp.mcache
	rate := MemProfileRate
	if size < uintptr(rate) {
		// pick next profile time
		// If you change this, also change allocmcache.
		if rate > 0x3fffffff { // make 2*rate not overflow
			rate = 0x3fffffff
		}
		next := int32(fastrand1()) % (2 * int32(rate))
		// Subtract the "remainder" of the current allocation.
		// Otherwise objects that are close in size to sampling rate
		// will be under-sampled, because we consistently discard this remainder.
		next -= (int32(size) - c.next_sample)
		if next < 0 {
			next = 0
		}
		c.next_sample = next
	}

	mProf_Malloc(x, size)
}

// force = 1 - do GC regardless of current heap usage
// force = 2 - go GC and eager sweep
func gogc(force int32) {
	// The gc is turned off (via enablegc) until the bootstrap has completed.
	// Also, malloc gets called in the guts of a number of libraries that might be
	// holding locks. To avoid deadlocks during stoptheworld, don't bother
	// trying to run gc while holding a lock. The next mallocgc without a lock
	// will do the gc instead.
	mp := acquirem()
	if gp := getg(); gp == mp.g0 || mp.locks > 1 || !memstats.enablegc || panicking != 0 || gcpercent < 0 {
		releasem(mp)
		return
	}
	releasem(mp)
	mp = nil

	semacquire(&worldsema, false)

	if force == 0 && memstats.heap_alloc < memstats.next_gc {
		// typically threads which lost the race to grab
		// worldsema exit here when gc is done.
		semrelease(&worldsema)
		return
	}

	// Ok, we're doing it!  Stop everybody else
	startTime := nanotime()
	mp = acquirem()
	mp.gcing = 1
	releasem(mp)
<<<<<<< HEAD

	onM(stoptheworld)
	onM(finishsweep_m) // finish sweep before we start concurrent scan.
	if false {         // To turn on concurrent scan and mark set to true...
		onM(starttheworld)
		// Do a concurrent heap scan before we stop the world.
		onM(gcscan_m)
		onM(stoptheworld)
		onM(gcinstallmarkwb_m)
		onM(starttheworld)
		onM(gcmark_m)
		onM(stoptheworld)
		onM(gcinstalloffwb_m)
	}
=======
	systemstack(stoptheworld)
>>>>>>> 5fce15a2
	if mp != acquirem() {
		gothrow("gogc: rescheduled")
	}

	clearpools()

	// Run gc on the g0 stack.  We do this so that the g stack
	// we're currently running on will no longer change.  Cuts
	// the root set down a bit (g0 stacks are not scanned, and
	// we don't need to scan gc's internal state).  We also
	// need to switch to g0 so we can shrink the stack.
	n := 1
	if debug.gctrace > 1 {
		n = 2
	}
	for i := 0; i < n; i++ {
		if i > 0 {
			startTime = nanotime()
		}
		// switch to g0, call gc, then switch back
		eagersweep := force >= 2
		systemstack(func() {
			gc_m(startTime, eagersweep)
		})
	}

	onM(gccheckmark_m)

	// all done
	mp.gcing = 0
	semrelease(&worldsema)
	systemstack(starttheworld)
	releasem(mp)
	mp = nil

	// now that gc is done, kick off finalizer thread if needed
	if !concurrentSweep {
		// give the queued finalizers, if any, a chance to run
		Gosched()
	}
}

func GCcheckmarkenable() {
	onM(gccheckmarkenable_m)
}

func GCcheckmarkdisable() {
	onM(gccheckmarkdisable_m)
}

// GC runs a garbage collection.
func GC() {
	gogc(2)
}

// linker-provided
var noptrdata struct{}
var enoptrbss struct{}

// SetFinalizer sets the finalizer associated with x to f.
// When the garbage collector finds an unreachable block
// with an associated finalizer, it clears the association and runs
// f(x) in a separate goroutine.  This makes x reachable again, but
// now without an associated finalizer.  Assuming that SetFinalizer
// is not called again, the next time the garbage collector sees
// that x is unreachable, it will free x.
//
// SetFinalizer(x, nil) clears any finalizer associated with x.
//
// The argument x must be a pointer to an object allocated by
// calling new or by taking the address of a composite literal.
// The argument f must be a function that takes a single argument
// to which x's type can be assigned, and can have arbitrary ignored return
// values. If either of these is not true, SetFinalizer aborts the
// program.
//
// Finalizers are run in dependency order: if A points at B, both have
// finalizers, and they are otherwise unreachable, only the finalizer
// for A runs; once A is freed, the finalizer for B can run.
// If a cyclic structure includes a block with a finalizer, that
// cycle is not guaranteed to be garbage collected and the finalizer
// is not guaranteed to run, because there is no ordering that
// respects the dependencies.
//
// The finalizer for x is scheduled to run at some arbitrary time after
// x becomes unreachable.
// There is no guarantee that finalizers will run before a program exits,
// so typically they are useful only for releasing non-memory resources
// associated with an object during a long-running program.
// For example, an os.File object could use a finalizer to close the
// associated operating system file descriptor when a program discards
// an os.File without calling Close, but it would be a mistake
// to depend on a finalizer to flush an in-memory I/O buffer such as a
// bufio.Writer, because the buffer would not be flushed at program exit.
//
// It is not guaranteed that a finalizer will run if the size of *x is
// zero bytes.
//
// It is not guaranteed that a finalizer will run for objects allocated
// in initializers for package-level variables. Such objects may be
// linker-allocated, not heap-allocated.
//
// A single goroutine runs all finalizers for a program, sequentially.
// If a finalizer must run for a long time, it should do so by starting
// a new goroutine.
func SetFinalizer(obj interface{}, finalizer interface{}) {
	e := (*eface)(unsafe.Pointer(&obj))
	etyp := e._type
	if etyp == nil {
		gothrow("runtime.SetFinalizer: first argument is nil")
	}
	if etyp.kind&kindMask != kindPtr {
		gothrow("runtime.SetFinalizer: first argument is " + *etyp._string + ", not pointer")
	}
	ot := (*ptrtype)(unsafe.Pointer(etyp))
	if ot.elem == nil {
		gothrow("nil elem type!")
	}

	// find the containing object
	_, base, _ := findObject(e.data)

	if base == nil {
		// 0-length objects are okay.
		if e.data == unsafe.Pointer(&zerobase) {
			return
		}

		// Global initializers might be linker-allocated.
		//	var Foo = &Object{}
		//	func main() {
		//		runtime.SetFinalizer(Foo, nil)
		//	}
		// The segments are, in order: text, rodata, noptrdata, data, bss, noptrbss.
		if uintptr(unsafe.Pointer(&noptrdata)) <= uintptr(e.data) && uintptr(e.data) < uintptr(unsafe.Pointer(&enoptrbss)) {
			return
		}
		gothrow("runtime.SetFinalizer: pointer not in allocated block")
	}

	if e.data != base {
		// As an implementation detail we allow to set finalizers for an inner byte
		// of an object if it could come from tiny alloc (see mallocgc for details).
		if ot.elem == nil || ot.elem.kind&kindNoPointers == 0 || ot.elem.size >= maxTinySize {
			gothrow("runtime.SetFinalizer: pointer not at beginning of allocated block")
		}
	}

	f := (*eface)(unsafe.Pointer(&finalizer))
	ftyp := f._type
	if ftyp == nil {
		// switch to system stack and remove finalizer
		systemstack(func() {
			removefinalizer(e.data)
		})
		return
	}

	if ftyp.kind&kindMask != kindFunc {
		gothrow("runtime.SetFinalizer: second argument is " + *ftyp._string + ", not a function")
	}
	ft := (*functype)(unsafe.Pointer(ftyp))
	ins := *(*[]*_type)(unsafe.Pointer(&ft.in))
	if ft.dotdotdot || len(ins) != 1 {
		gothrow("runtime.SetFinalizer: cannot pass " + *etyp._string + " to finalizer " + *ftyp._string)
	}
	fint := ins[0]
	switch {
	case fint == etyp:
		// ok - same type
		goto okarg
	case fint.kind&kindMask == kindPtr:
		if (fint.x == nil || fint.x.name == nil || etyp.x == nil || etyp.x.name == nil) && (*ptrtype)(unsafe.Pointer(fint)).elem == ot.elem {
			// ok - not same type, but both pointers,
			// one or the other is unnamed, and same element type, so assignable.
			goto okarg
		}
	case fint.kind&kindMask == kindInterface:
		ityp := (*interfacetype)(unsafe.Pointer(fint))
		if len(ityp.mhdr) == 0 {
			// ok - satisfies empty interface
			goto okarg
		}
		if _, ok := assertE2I2(ityp, obj); ok {
			goto okarg
		}
	}
	gothrow("runtime.SetFinalizer: cannot pass " + *etyp._string + " to finalizer " + *ftyp._string)
okarg:
	// compute size needed for return parameters
	nret := uintptr(0)
	for _, t := range *(*[]*_type)(unsafe.Pointer(&ft.out)) {
		nret = round(nret, uintptr(t.align)) + uintptr(t.size)
	}
	nret = round(nret, ptrSize)

	// make sure we have a finalizer goroutine
	createfing()

	systemstack(func() {
		if !addfinalizer(e.data, (*funcval)(f.data), nret, fint, ot) {
			gothrow("runtime.SetFinalizer: finalizer already set")
		}
	})
}

// round n up to a multiple of a.  a must be a power of 2.
func round(n, a uintptr) uintptr {
	return (n + a - 1) &^ (a - 1)
}

// Look up pointer v in heap.  Return the span containing the object,
// the start of the object, and the size of the object.  If the object
// does not exist, return nil, nil, 0.
func findObject(v unsafe.Pointer) (s *mspan, x unsafe.Pointer, n uintptr) {
	c := gomcache()
	c.local_nlookup++
	if ptrSize == 4 && c.local_nlookup >= 1<<30 {
		// purge cache stats to prevent overflow
		lock(&mheap_.lock)
		purgecachedstats(c)
		unlock(&mheap_.lock)
	}

	// find span
	arena_start := uintptr(unsafe.Pointer(mheap_.arena_start))
	arena_used := uintptr(unsafe.Pointer(mheap_.arena_used))
	if uintptr(v) < arena_start || uintptr(v) >= arena_used {
		return
	}
	p := uintptr(v) >> pageShift
	q := p - arena_start>>pageShift
	s = *(**mspan)(add(unsafe.Pointer(mheap_.spans), q*ptrSize))
	if s == nil {
		return
	}
	x = unsafe.Pointer(uintptr(s.start) << pageShift)

	if uintptr(v) < uintptr(x) || uintptr(v) >= uintptr(unsafe.Pointer(s.limit)) || s.state != mSpanInUse {
		s = nil
		x = nil
		return
	}

	n = uintptr(s.elemsize)
	if s.sizeclass != 0 {
		x = add(x, (uintptr(v)-uintptr(x))/n*n)
	}
	return
}

var fingCreate uint32

func createfing() {
	// start the finalizer goroutine exactly once
	if fingCreate == 0 && cas(&fingCreate, 0, 1) {
		go runfinq()
	}
}

// This is the goroutine that runs all of the finalizers
func runfinq() {
	var (
		frame    unsafe.Pointer
		framecap uintptr
	)

	for {
		lock(&finlock)
		fb := finq
		finq = nil
		if fb == nil {
			gp := getg()
			fing = gp
			fingwait = true
			gp.issystem = true
			goparkunlock(&finlock, "finalizer wait")
			gp.issystem = false
			continue
		}
		unlock(&finlock)
		if raceenabled {
			racefingo()
		}
		for fb != nil {
			for i := int32(0); i < fb.cnt; i++ {
				f := (*finalizer)(add(unsafe.Pointer(&fb.fin), uintptr(i)*unsafe.Sizeof(finalizer{})))

				framesz := unsafe.Sizeof((interface{})(nil)) + uintptr(f.nret)
				if framecap < framesz {
					// The frame does not contain pointers interesting for GC,
					// all not yet finalized objects are stored in finq.
					// If we do not mark it as FlagNoScan,
					// the last finalized object is not collected.
					frame = mallocgc(framesz, nil, flagNoScan)
					framecap = framesz
				}

				if f.fint == nil {
					gothrow("missing type in runfinq")
				}
				switch f.fint.kind & kindMask {
				case kindPtr:
					// direct use of pointer
					*(*unsafe.Pointer)(frame) = f.arg
				case kindInterface:
					ityp := (*interfacetype)(unsafe.Pointer(f.fint))
					// set up with empty interface
					(*eface)(frame)._type = &f.ot.typ
					(*eface)(frame).data = f.arg
					if len(ityp.mhdr) != 0 {
						// convert to interface with methods
						// this conversion is guaranteed to succeed - we checked in SetFinalizer
						*(*fInterface)(frame) = assertE2I(ityp, *(*interface{})(frame))
					}
				default:
					gothrow("bad kind in runfinq")
				}
				reflectcall(unsafe.Pointer(f.fn), frame, uint32(framesz), uint32(framesz))

				// drop finalizer queue references to finalized object
				f.fn = nil
				f.arg = nil
				f.ot = nil
			}
			fb.cnt = 0
			next := fb.next
			lock(&finlock)
			fb.next = finc
			finc = fb
			unlock(&finlock)
			fb = next
		}
	}
}

var persistent struct {
	lock mutex
	pos  unsafe.Pointer
	end  unsafe.Pointer
}

// Wrapper around sysAlloc that can allocate small chunks.
// There is no associated free operation.
// Intended for things like function/type/debug-related persistent data.
// If align is 0, uses default align (currently 8).
func persistentalloc(size, align uintptr, stat *uint64) unsafe.Pointer {
	const (
		chunk    = 256 << 10
		maxBlock = 64 << 10 // VM reservation granularity is 64K on windows
	)

	if align != 0 {
		if align&(align-1) != 0 {
			gothrow("persistentalloc: align is not a power of 2")
		}
		if align > _PageSize {
			gothrow("persistentalloc: align is too large")
		}
	} else {
		align = 8
	}

	if size >= maxBlock {
		return sysAlloc(size, stat)
	}

	lock(&persistent.lock)
	persistent.pos = roundup(persistent.pos, align)
	if uintptr(persistent.pos)+size > uintptr(persistent.end) {
		persistent.pos = sysAlloc(chunk, &memstats.other_sys)
		if persistent.pos == nil {
			unlock(&persistent.lock)
			gothrow("runtime: cannot allocate memory")
		}
		persistent.end = add(persistent.pos, chunk)
	}
	p := persistent.pos
	persistent.pos = add(persistent.pos, size)
	unlock(&persistent.lock)

	if stat != &memstats.other_sys {
		xadd64(stat, int64(size))
		xadd64(&memstats.other_sys, -int64(size))
	}
	return p
}<|MERGE_RESOLUTION|>--- conflicted
+++ resolved
@@ -303,10 +303,9 @@
 	// This may be racing with GC so do it atomically if there can be
 	// a race marking the bit.
 	if gcphase == _GCmarktermination {
-		mp := acquirem()
-		mp.ptrarg[0] = x
-		onM(gcmarknewobject_m)
-		releasem(mp)
+		systemstack(func() {
+			gcmarknewobject_m(uintptr(x))
+		})
 	}
 
 	if raceenabled {
@@ -368,10 +367,9 @@
 		// by checking if the unroll flag byte is set
 		maskword := uintptr(atomicloadp(unsafe.Pointer(ptrmask)))
 		if *(*uint8)(unsafe.Pointer(&maskword)) == 0 {
-			mp := acquirem()
-			mp.ptrarg[0] = unsafe.Pointer(typ)
-			onM(unrollgcprog_m)
-			releasem(mp)
+			systemstack(func() {
+				unrollgcprog_m(typ)
+			})
 		}
 		ptrmask = (*uint8)(add(unsafe.Pointer(ptrmask), 1)) // skip the unroll flag byte
 	} else {
@@ -474,24 +472,21 @@
 	mp = acquirem()
 	mp.gcing = 1
 	releasem(mp)
-<<<<<<< HEAD
-
-	onM(stoptheworld)
-	onM(finishsweep_m) // finish sweep before we start concurrent scan.
-	if false {         // To turn on concurrent scan and mark set to true...
-		onM(starttheworld)
+
+	systemstack(stoptheworld)
+	systemstack(finishsweep_m) // finish sweep before we start concurrent scan.
+	if false {                 // To turn on concurrent scan and mark set to true...
+		systemstack(starttheworld)
 		// Do a concurrent heap scan before we stop the world.
-		onM(gcscan_m)
-		onM(stoptheworld)
-		onM(gcinstallmarkwb_m)
-		onM(starttheworld)
-		onM(gcmark_m)
-		onM(stoptheworld)
-		onM(gcinstalloffwb_m)
-	}
-=======
-	systemstack(stoptheworld)
->>>>>>> 5fce15a2
+		systemstack(gcscan_m)
+		systemstack(stoptheworld)
+		systemstack(gcinstallmarkwb_m)
+		systemstack(starttheworld)
+		systemstack(gcmark_m)
+		systemstack(stoptheworld)
+		systemstack(gcinstalloffwb_m)
+	}
+
 	if mp != acquirem() {
 		gothrow("gogc: rescheduled")
 	}
@@ -507,18 +502,20 @@
 	if debug.gctrace > 1 {
 		n = 2
 	}
+	eagersweep := force >= 2
 	for i := 0; i < n; i++ {
 		if i > 0 {
 			startTime = nanotime()
 		}
 		// switch to g0, call gc, then switch back
-		eagersweep := force >= 2
 		systemstack(func() {
 			gc_m(startTime, eagersweep)
 		})
 	}
 
-	onM(gccheckmark_m)
+	systemstack(func() {
+		gccheckmark_m(startTime, eagersweep)
+	})
 
 	// all done
 	mp.gcing = 0
@@ -535,11 +532,11 @@
 }
 
 func GCcheckmarkenable() {
-	onM(gccheckmarkenable_m)
+	systemstack(gccheckmarkenable_m)
 }
 
 func GCcheckmarkdisable() {
-	onM(gccheckmarkdisable_m)
+	systemstack(gccheckmarkdisable_m)
 }
 
 // GC runs a garbage collection.
