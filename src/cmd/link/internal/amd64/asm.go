--- conflicted
+++ resolved
@@ -122,30 +122,18 @@
 		r.Add += 4
 		return true
 
-<<<<<<< HEAD
-	case 256 + ld.R_X86_64_PC64:
-		if targ.Type == ld.SDYNIMPORT {
-			ld.Errorf(s, "unexpected R_X86_64_PC64 relocation for dynamic symbol %s", targ.Name)
-		}
-		if targ.Type == 0 || targ.Type == ld.SXREF {
-=======
 	case 256 + objabi.RelocType(elf.R_X86_64_PC64):
 		if targ.Type == sym.SDYNIMPORT {
 			ld.Errorf(s, "unexpected R_X86_64_PC64 relocation for dynamic symbol %s", targ.Name)
 		}
 		if targ.Type == 0 || targ.Type == sym.SXREF {
->>>>>>> a032f74b
 			ld.Errorf(s, "unknown symbol %s in pcrel", targ.Name)
 		}
 		r.Type = objabi.R_PCREL
 		r.Add += 8
 		return true
 
-<<<<<<< HEAD
-	case 256 + ld.R_X86_64_PLT32:
-=======
 	case 256 + objabi.RelocType(elf.R_X86_64_PLT32):
->>>>>>> a032f74b
 		r.Type = objabi.R_PCREL
 		r.Add += 4
 		if targ.Type == sym.SDYNIMPORT {
