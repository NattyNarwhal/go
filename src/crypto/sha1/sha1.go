--- conflicted
+++ resolved
@@ -154,18 +154,11 @@
 	return
 }
 
-<<<<<<< HEAD
-func (d0 *digest) Sum(in []byte) []byte {
+func (d *digest) Sum(in []byte) []byte {
 	boringUnreachable()
-	// Make a copy of d0 so that caller can keep writing and summing.
-	d := *d0
-	hash := d.checkSum()
-=======
-func (d *digest) Sum(in []byte) []byte {
 	// Make a copy of d so that caller can keep writing and summing.
 	d0 := *d
 	hash := d0.checkSum()
->>>>>>> f2239d39
 	return append(in, hash[:]...)
 }
 
